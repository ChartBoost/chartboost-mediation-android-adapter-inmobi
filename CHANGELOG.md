# Changelog

Note the first digit of every adapter version corresponds to the major version of the Chartboost Mediation SDK compatible with that adapter. 
Adapters are compatible with any Chartboost Mediation SDK version within that major version.

All official releases can be found on this repository's [releases page](https://github.com/ChartBoost/chartboost-mediation-android-adapter-inmobi/releases).

## Table of Contents
- [Mediation 5](#mediation-5)
- [Mediation 4](#mediation-4)

## Mediation 5

<<<<<<< HEAD
### 5.11.0.0.0
- This version of the adapter has been certified with InMobi SDK 11.0.0.
=======
### 5.10.8.8.0
- This version of the adapter has been certified with InMobi SDK 10.8.8.
>>>>>>> 8ff34046

### 5.10.8.7.0
- This version of the adapter has been certified with InMobi SDK 10.8.7.

### 5.10.8.6.0
- This version of the adapter has been certified with InMobi SDK 10.8.6.

### 5.10.8.3.0
- This version of the adapter has been certified with InMobi SDK 10.8.3.

### 5.10.8.0.0
- This version of the adapter has been certified with InMobi SDK 10.8.0.

### 5.10.7.8.0
- This version of the adapter has been certified with InMobi SDK 10.7.8.

### 5.10.7.7.0
- This version of the adapter has been certified with InMobi SDK 10.7.7.

### 5.10.7.6.0
- This version of the adapter has been certified with InMobi SDK 10.7.6.

### 5.10.7.5.0
- This version of the adapter supports Chartboost Mediation SDK version 5.+.

## Mediation 4

### 4.10.7.8.0
- This version of the adapter has been certified with InMobi SDK 10.7.8.

### 4.10.7.7.0
- This version of the adapter has been certified with InMobi SDK 10.7.7.

### 4.10.7.5.0
- This version of the adapter has been certified with InMobi SDK 10.7.5.

### 4.10.7.4.0
- This version of the adapter has been certified with InMobi SDK 10.7.4.

### 4.10.7.3.0
- This version of the adapter has been certified with InMobi SDK 10.7.3.

### 4.10.6.7.2
- Fix passing extras to InMobiSDK bidding APIs.

### 4.10.6.7.1
- Update to utilize InMobiSDK bidding APIs.

### 4.10.6.7.0
- This version of the adapter has been certified with InMobi SDK 10.6.7.

### 4.10.6.3.0
- This version of the adapter has been certified with InMobi SDK 10.6.3.

### 4.10.6.2.1
- Fix memory leaks that could occur when fullscreen ads are shown from an `Activity`.

### 4.10.6.2.0
- This version of the adapter has been certified with InMobi SDK 10.6.2.

### 4.10.6.1.0
- This version of the adapter has been certified with InMobi SDK 10.6.1.

### 4.10.5.8.0
- This version of the adapter has been certified with InMobi SDK 10.5.8.

### 4.10.5.7.3
- Added support to read TCFv2 string from shared preferences.

### 4.10.5.7.2
- Updated to handle recent AdFormat changes.

### 4.10.5.7.1
- Guard against multiple continuation resumes.

### 4.10.5.7.0
- This version of the adapter has been certified with InMobi SDK 10.5.7.

### 4.10.5.5.0
- This version of the adapter has been certified with InMobi SDK 10.5.5.

### 4.10.5.4.3
- Guard against multiple continuation resumes.

### 4.10.5.4.2
- Added ProGuard rules.

### 4.10.5.4.1
- This version of the adapter has been certified with InMobi SDK 10.5.4.
- Fixed an issue where InMobi event listeners were garbage collected.

### 4.10.1.3.1
- Updated the dependency on Chartboost Mediation SDK to 4.0.0.

### 4.10.1.3.0
- This version of the adapter has been certified with InMobi SDK 10.1.3.

### 4.10.1.1.2
- Updated the dependency on Chartboost Mediation SDK to 4.0.0.

### 4.10.1.1.1
- Add impression callbacks.

### 4.10.1.1.0
- This version of the adapter has been certified with InMobi SDK 10.1.1.<|MERGE_RESOLUTION|>--- conflicted
+++ resolved
@@ -11,13 +11,11 @@
 
 ## Mediation 5
 
-<<<<<<< HEAD
 ### 5.11.0.0.0
 - This version of the adapter has been certified with InMobi SDK 11.0.0.
-=======
+
 ### 5.10.8.8.0
 - This version of the adapter has been certified with InMobi SDK 10.8.8.
->>>>>>> 8ff34046
 
 ### 5.10.8.7.0
 - This version of the adapter has been certified with InMobi SDK 10.8.7.
