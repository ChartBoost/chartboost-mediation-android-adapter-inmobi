# Changelog

Note the first digit of every adapter version corresponds to the major version of the Chartboost Mediation SDK compatible with that adapter. 
Adapters are compatible with any Chartboost Mediation SDK version within that major version.

All official releases can be found on this repository's [releases page](https://github.com/ChartBoost/chartboost-mediation-android-adapter-inmobi/releases).

## Table of Contents
- [Mediation 5](#mediation-5)
- [Mediation 4](#mediation-4)

## Mediation 5

<<<<<<< HEAD
### 5.10.8.7.0
- This version of the adapter has been certified with InMobi SDK 10.8.7.
=======
### 5.10.8.6.0
- This version of the adapter has been certified with InMobi SDK 10.8.6.
>>>>>>> 28e3610b

### 5.10.8.3.0
- This version of the adapter has been certified with InMobi SDK 10.8.3.

### 5.10.8.0.0
- This version of the adapter has been certified with InMobi SDK 10.8.0.

### 5.10.7.8.0
- This version of the adapter has been certified with InMobi SDK 10.7.8.

### 5.10.7.7.0
- This version of the adapter has been certified with InMobi SDK 10.7.7.

### 5.10.7.6.0
- This version of the adapter has been certified with InMobi SDK 10.7.6.

### 5.10.7.5.0
- This version of the adapter supports Chartboost Mediation SDK version 5.+.

## Mediation 4

### 4.10.7.8.0
- This version of the adapter has been certified with InMobi SDK 10.7.8.

### 4.10.7.7.0
- This version of the adapter has been certified with InMobi SDK 10.7.7.

### 4.10.7.5.0
- This version of the adapter has been certified with InMobi SDK 10.7.5.

### 4.10.7.4.0
- This version of the adapter has been certified with InMobi SDK 10.7.4.

### 4.10.7.3.0
- This version of the adapter has been certified with InMobi SDK 10.7.3.

### 4.10.6.7.2
- Fix passing extras to InMobiSDK bidding APIs.

### 4.10.6.7.1
- Update to utilize InMobiSDK bidding APIs.

### 4.10.6.7.0
- This version of the adapter has been certified with InMobi SDK 10.6.7.

### 4.10.6.3.0
- This version of the adapter has been certified with InMobi SDK 10.6.3.

### 4.10.6.2.1
- Fix memory leaks that could occur when fullscreen ads are shown from an `Activity`.

### 4.10.6.2.0
- This version of the adapter has been certified with InMobi SDK 10.6.2.

### 4.10.6.1.0
- This version of the adapter has been certified with InMobi SDK 10.6.1.

### 4.10.5.8.0
- This version of the adapter has been certified with InMobi SDK 10.5.8.

### 4.10.5.7.3
- Added support to read TCFv2 string from shared preferences.

### 4.10.5.7.2
- Updated to handle recent AdFormat changes.

### 4.10.5.7.1
- Guard against multiple continuation resumes.

### 4.10.5.7.0
- This version of the adapter has been certified with InMobi SDK 10.5.7.

### 4.10.5.5.0
- This version of the adapter has been certified with InMobi SDK 10.5.5.

### 4.10.5.4.3
- Guard against multiple continuation resumes.

### 4.10.5.4.2
- Added ProGuard rules.

### 4.10.5.4.1
- This version of the adapter has been certified with InMobi SDK 10.5.4.
- Fixed an issue where InMobi event listeners were garbage collected.

### 4.10.1.3.1
- Updated the dependency on Chartboost Mediation SDK to 4.0.0.

### 4.10.1.3.0
- This version of the adapter has been certified with InMobi SDK 10.1.3.

### 4.10.1.1.2
- Updated the dependency on Chartboost Mediation SDK to 4.0.0.

### 4.10.1.1.1
- Add impression callbacks.

### 4.10.1.1.0
- This version of the adapter has been certified with InMobi SDK 10.1.1.<|MERGE_RESOLUTION|>--- conflicted
+++ resolved
@@ -11,13 +11,11 @@
 
 ## Mediation 5
 
-<<<<<<< HEAD
 ### 5.10.8.7.0
 - This version of the adapter has been certified with InMobi SDK 10.8.7.
-=======
+
 ### 5.10.8.6.0
 - This version of the adapter has been certified with InMobi SDK 10.8.6.
->>>>>>> 28e3610b
 
 ### 5.10.8.3.0
 - This version of the adapter has been certified with InMobi SDK 10.8.3.
