## Changelog

Note the first digit of every adapter version corresponds to the major version of the Chartboost Mediation SDK compatible with that adapter. 
Adapters are compatible with any Chartboost Mediation SDK version within that major version.

<<<<<<< HEAD
### 4.10.6.3.0
- This version of the adapter has been certified with InMobi SDK 10.6.3.
=======
### 4.10.6.2.1
- Fix memory leaks that could occur when fullscreen ads are shown from an `Activity`.
>>>>>>> b089fb70

### 4.10.6.2.0
- This version of the adapter has been certified with InMobi SDK 10.6.2.

### 4.10.6.1.0
- This version of the adapter has been certified with InMobi SDK 10.6.1.

### 4.10.5.8.0
- This version of the adapter has been certified with InMobi SDK 10.5.8.

### 4.10.5.7.3
- Added support to read TCFv2 string from shared preferences.

### 4.10.5.7.2
- Updated to handle recent AdFormat changes.

### 4.10.5.7.1
- Guard against multiple continuation resumes.

### 4.10.5.7.0
- This version of the adapter has been certified with InMobi SDK 10.5.7.

### 4.10.5.5.0
- This version of the adapter has been certified with InMobi SDK 10.5.5.

### 4.10.5.4.3
- Guard against multiple continuation resumes.

### 4.10.5.4.2
- Added ProGuard rules.

### 4.10.5.4.1
- This version of the adapter has been certified with InMobi SDK 10.5.4.
- Fixed an issue where InMobi event listeners were garbage collected.

### 4.10.1.3.1
- Updated the dependency on Chartboost Mediation SDK to 4.0.0.

### 4.10.1.3.0
- This version of the adapter has been certified with InMobi SDK 10.1.3.

### 4.10.1.1.2
- Updated the dependency on Chartboost Mediation SDK to 4.0.0.

### 4.10.1.1.1
- Add impression callbacks.

### 4.10.1.1.0
- This version of the adapter has been certified with InMobi SDK 10.1.1.<|MERGE_RESOLUTION|>--- conflicted
+++ resolved
@@ -3,13 +3,11 @@
 Note the first digit of every adapter version corresponds to the major version of the Chartboost Mediation SDK compatible with that adapter. 
 Adapters are compatible with any Chartboost Mediation SDK version within that major version.
 
-<<<<<<< HEAD
 ### 4.10.6.3.0
 - This version of the adapter has been certified with InMobi SDK 10.6.3.
-=======
+
 ### 4.10.6.2.1
 - Fix memory leaks that could occur when fullscreen ads are shown from an `Activity`.
->>>>>>> b089fb70
 
 ### 4.10.6.2.0
 - This version of the adapter has been certified with InMobi SDK 10.6.2.
