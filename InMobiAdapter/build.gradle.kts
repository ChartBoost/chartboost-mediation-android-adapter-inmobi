/*
 * Copyright 2022-2024 Chartboost, Inc.
 *
 * Use of this source code is governed by an MIT-style
 * license that can be found in the LICENSE file.
 */

import org.jfrog.gradle.plugin.artifactory.task.ArtifactoryTask

plugins {
    id("com.android.library")
    id("org.jetbrains.kotlin.android")
    id("maven-publish")
    id("com.jfrog.artifactory")
    id("kotlinx-serialization")
}

repositories {
    google()
    mavenCentral()
    maven("https://cboost.jfrog.io/artifactory/private-chartboost-core/") {
        credentials {
            username = System.getenv("JFROG_USER")
            password = System.getenv("JFROG_PASS")
        }
    }
    maven("https://cboost.jfrog.io/artifactory/private-chartboost-mediation/") {
        credentials {
            username = System.getenv("JFROG_USER")
            password = System.getenv("JFROG_PASS")
        }
    }
    maven("https://cboost.jfrog.io/artifactory/chartboost-core/")
    maven("https://cboost.jfrog.io/artifactory/chartboost-mediation/")
}

android {
    namespace = "com.chartboost.mediation.inmobiadapter"
    compileSdk = 34

    defaultConfig {
        minSdk = 21
        targetSdk = 34
        // If you touch the following line, don't forget to update scripts/get_rc_version.zsh
<<<<<<< HEAD
        android.defaultConfig.versionName = System.getenv("VERSION_OVERRIDE") ?: "5.10.6.7.0"
=======
        android.defaultConfig.versionName = System.getenv("VERSION_OVERRIDE") ?: "4.10.7.4.0"
>>>>>>> 0b90c212
        buildConfigField("String", "CHARTBOOST_MEDIATION_INMOBI_ADAPTER_VERSION", "\"${android.defaultConfig.versionName}\"")

        consumerProguardFiles("proguard-rules.pro")

        testInstrumentationRunner = "androidx.test.runner.AndroidJUnitRunner"
    }

    flavorDimensions += "location"
    productFlavors {
        create("local")
        create("remote")
        create("candidate")
    }

    buildTypes {
        release {
            isMinifyEnabled = false
            proguardFiles(
                getDefaultProguardFile("proguard-android-optimize.txt"),
                "proguard-rules.pro",
            )
        }
    }

    buildFeatures {
        viewBinding = true
        buildConfig = true
    }

    compileOptions {
        sourceCompatibility = JavaVersion.VERSION_17
        targetCompatibility = JavaVersion.VERSION_17
    }

    kotlinOptions {
        jvmTarget = "17"
    }
}

dependencies {
    "localImplementation"(project(":ChartboostMediation"))

    // For external usage, please use the following production dependency.
    // You may choose a different release version.
    "remoteImplementation"("com.chartboost:chartboost-mediation-sdk:5.0.0")
    "candidateImplementation"("com.chartboost:chartboost-mediation-sdk:5.0.0")

    // Partner SDK
<<<<<<< HEAD
    implementation("com.inmobi.monetization:inmobi-ads-kotlin:10.6.7")
=======
    implementation("com.inmobi.monetization:inmobi-ads-kotlin:10.7.4")
>>>>>>> 0b90c212

    // Partner SDK Dependencies
    implementation("androidx.appcompat:appcompat:1.5.1")
    implementation("org.jetbrains.kotlinx:kotlinx-coroutines-android:1.6.4")
    implementation("org.jetbrains.kotlinx:kotlinx-serialization-json:1.4.1")
}

artifactory {
    clientConfig.isIncludeEnvVars = true
    setContextUrl("https://cboost.jfrog.io/artifactory")

    publish {
        repository {
            // If this is a release build, push to the public "chartboost-mediation" artifactory.
            // Otherwise, push to the "private-chartboost-mediation" artifactory.
            val isReleaseBuild = "true" == System.getenv("CHARTBOOST_MEDIATION_IS_RELEASE")
            if (isReleaseBuild) {
                setRepoKey("chartboost-mediation")
            } else {
                setRepoKey("private-chartboost-mediation")
            }
            // Set the environment variables for these to be able to push to artifactory.
            System.getenv("JFROG_USER")?.let {
                setUsername(it)
            }
            System.getenv("JFROG_PASS")?.let {
                setPassword(it)
            }
        }

        defaults {
            publications("InMobiAdapter", "aar")
            setPublishArtifacts(true)
            setPublishPom(true)
        }
    }
}

afterEvaluate {
    publishing {
        publications {
            register<MavenPublication>("remoteRelease") {
                from(components["remoteRelease"])

                val adapterName = "inmobi"
                groupId = "com.chartboost"
                artifactId = "chartboost-mediation-adapter-$adapterName"
                version =
                    if (project.hasProperty("snapshot")) {
                        android.defaultConfig.versionName + rootProject.ext["SNAPSHOT"]
                    } else {
                        android.defaultConfig.versionName
                    }

                pom {
                    name.set("Chartboost Mediation Adapter InMobi")
                    description.set("Better monetization. Powered by bidding")
                    url.set("https://www.chartboost.com/mediate/")

                    licenses {
                        license {
                            name.set("https://answers.chartboost.com/en-us/articles/200780239")
                        }
                    }

                    developers {
                        developer {
                            id.set("chartboostmobile")
                            name.set("chartboost mobile")
                            email.set("support@chartboost.com")
                        }
                    }

                    scm {
                        val gitUrl = "https://github.com/ChartBoost/chartboost-mediation-android-adapter-$adapterName"
                        url.set(gitUrl)
                        connection.set(gitUrl)
                        developerConnection.set(gitUrl)
                    }
                }
            }
        }
    }

    tasks.named<ArtifactoryTask>("artifactoryPublish") {
        publications(publishing.publications["remoteRelease"])
    }
}<|MERGE_RESOLUTION|>--- conflicted
+++ resolved
@@ -42,11 +42,7 @@
         minSdk = 21
         targetSdk = 34
         // If you touch the following line, don't forget to update scripts/get_rc_version.zsh
-<<<<<<< HEAD
-        android.defaultConfig.versionName = System.getenv("VERSION_OVERRIDE") ?: "5.10.6.7.0"
-=======
-        android.defaultConfig.versionName = System.getenv("VERSION_OVERRIDE") ?: "4.10.7.4.0"
->>>>>>> 0b90c212
+        android.defaultConfig.versionName = System.getenv("VERSION_OVERRIDE") ?: "5.10.7.4.0"
         buildConfigField("String", "CHARTBOOST_MEDIATION_INMOBI_ADAPTER_VERSION", "\"${android.defaultConfig.versionName}\"")
 
         consumerProguardFiles("proguard-rules.pro")
@@ -95,11 +91,7 @@
     "candidateImplementation"("com.chartboost:chartboost-mediation-sdk:5.0.0")
 
     // Partner SDK
-<<<<<<< HEAD
-    implementation("com.inmobi.monetization:inmobi-ads-kotlin:10.6.7")
-=======
     implementation("com.inmobi.monetization:inmobi-ads-kotlin:10.7.4")
->>>>>>> 0b90c212
 
     // Partner SDK Dependencies
     implementation("androidx.appcompat:appcompat:1.5.1")
