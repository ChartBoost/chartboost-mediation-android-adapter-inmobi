--- conflicted
+++ resolved
@@ -11,7 +11,16 @@
 import android.content.Context
 import com.chartboost.chartboostmediationsdk.ChartboostMediationSdk
 import com.chartboost.chartboostmediationsdk.ad.ChartboostMediationBannerAdView.ChartboostMediationBannerSize.Companion.asSize
-import com.chartboost.chartboostmediationsdk.domain.*
+import com.chartboost.chartboostmediationsdk.domain.ChartboostMediationAdException
+import com.chartboost.chartboostmediationsdk.domain.ChartboostMediationError
+import com.chartboost.chartboostmediationsdk.domain.PartnerAd
+import com.chartboost.chartboostmediationsdk.domain.PartnerAdFormats
+import com.chartboost.chartboostmediationsdk.domain.PartnerAdListener
+import com.chartboost.chartboostmediationsdk.domain.PartnerAdLoadRequest
+import com.chartboost.chartboostmediationsdk.domain.PartnerAdPreBidRequest
+import com.chartboost.chartboostmediationsdk.domain.PartnerAdapter
+import com.chartboost.chartboostmediationsdk.domain.PartnerAdapterConfiguration
+import com.chartboost.chartboostmediationsdk.domain.PartnerConfiguration
 import com.chartboost.chartboostmediationsdk.utils.PartnerLogController
 import com.chartboost.chartboostmediationsdk.utils.PartnerLogController.PartnerAdapterEvents.BIDDER_INFO_FETCH_STARTED
 import com.chartboost.chartboostmediationsdk.utils.PartnerLogController.PartnerAdapterEvents.BIDDER_INFO_FETCH_SUCCEEDED
@@ -75,51 +84,12 @@
         /**
          * A lambda to call for successful InMobi ad shows.
          */
-<<<<<<< HEAD
         internal var onShowSuccess: () -> Unit = {}
 
         /**
          * A lambda to call for failed InMobi ad shows.
          */
         internal var onShowError: () -> Unit = {}
-=======
-        private const val TCF_STRING_KEY = "IABTCF_TCString"
-
-        /**
-         * A lambda to call for successful InMobi ad shows.
-         */
-        internal var onShowSuccess: () -> Unit = {}
-
-        /**
-         * A lambda to call for failed InMobi ad shows.
-         */
-        internal var onShowError: () -> Unit = {}
-
-        /**
-         * Convert a given InMobi error code into a [ChartboostMediationError].
-         *
-         * @param error The InMobi error code.
-         *
-         * @return The corresponding [ChartboostMediationError].
-         */
-        internal fun getChartboostMediationError(error: InMobiAdRequestStatus.StatusCode) =
-            when (error) {
-                InMobiAdRequestStatus.StatusCode.INTERNAL_ERROR -> ChartboostMediationError.CM_INTERNAL_ERROR
-                InMobiAdRequestStatus.StatusCode.NETWORK_UNREACHABLE -> ChartboostMediationError.CM_NO_CONNECTIVITY
-                InMobiAdRequestStatus.StatusCode.NO_FILL -> ChartboostMediationError.CM_LOAD_FAILURE_NO_FILL
-                InMobiAdRequestStatus.StatusCode.AD_NO_LONGER_AVAILABLE -> ChartboostMediationError.CM_SHOW_FAILURE_AD_NOT_FOUND
-                InMobiAdRequestStatus.StatusCode.REQUEST_TIMED_OUT -> ChartboostMediationError.CM_LOAD_FAILURE_TIMEOUT
-                InMobiAdRequestStatus.StatusCode.SERVER_ERROR -> ChartboostMediationError.CM_AD_SERVER_ERROR
-                InMobiAdRequestStatus.StatusCode.INVALID_RESPONSE_IN_LOAD -> ChartboostMediationError.CM_LOAD_FAILURE_INVALID_BID_RESPONSE
-                else -> ChartboostMediationError.CM_PARTNER_ERROR
-            }
-
-        /**
-         * A map of InMobi interstitial ads keyed by a request identifier.
-         */
-        internal val inMobiInterstitialAds = mutableMapOf<String, InMobiInterstitial>()
-    }
->>>>>>> 2d4dc32b
 
         /**
          * Convert a given InMobi error code into a [ChartboostMediationError].
@@ -140,7 +110,6 @@
                 else -> ChartboostMediationError.OtherError.PartnerError
             }
 
-<<<<<<< HEAD
         /**
          * A map of InMobi interstitial ads keyed by a request identifier.
          */
@@ -149,10 +118,6 @@
 
     /**
      * The InMobi adapter configuration.
-=======
-    /**
-     * Get the InMobi SDK version.
->>>>>>> 2d4dc32b
      */
     override var configuration: PartnerAdapterConfiguration = InMobiAdapterConfiguration
 
@@ -193,7 +158,11 @@
         ).trim()
             .takeIf { it.isNotEmpty() }
             ?.let { accountId ->
-                setConsents(context, partnerConfiguration.consents, partnerConfiguration.consents.keys)
+                setConsents(
+                    context,
+                    partnerConfiguration.consents,
+                    partnerConfiguration.consents.keys
+                )
                 val gdprConsent = buildGdprJsonObject()
                 inMobiInterstitialAds.clear()
 
@@ -208,21 +177,21 @@
                         accountId = accountId,
                         consentObject = gdprConsent,
                         sdkInitializationListener =
-                            object : SdkInitializationListener {
-                                override fun onInitializationComplete(error: Error?) {
-                                    resumeOnce(
-                                        error?.let {
-                                            PartnerLogController.log(SETUP_FAILED, "${it.message}")
-                                            Result.failure(
-                                                ChartboostMediationAdException(ChartboostMediationError.InitializationError.Unknown),
-                                            )
-                                        } ?: run {
-                                            PartnerLogController.log(SETUP_SUCCEEDED)
-                                            Result.success(emptyMap())
-                                        },
-                                    )
-                                }
-                            },
+                        object : SdkInitializationListener {
+                            override fun onInitializationComplete(error: Error?) {
+                                resumeOnce(
+                                    error?.let {
+                                        PartnerLogController.log(SETUP_FAILED, "${it.message}")
+                                        Result.failure(
+                                            ChartboostMediationAdException(ChartboostMediationError.InitializationError.Unknown),
+                                        )
+                                    } ?: run {
+                                        PartnerLogController.log(SETUP_SUCCEEDED)
+                                        Result.success(emptyMap())
+                                    },
+                                )
+                            }
+                        },
                     )
                 }
             } ?: run {
@@ -269,26 +238,15 @@
         val extras =
             mapOf(
                 "tp" to "c_chartboost",
-<<<<<<< HEAD
                 "tp-ver" to ChartboostMediationSdk.getVersion(),
-=======
-                "tp-ver" to com.chartboost.heliumsdk.BuildConfig.CHARTBOOST_MEDIATION_VERSION,
->>>>>>> 2d4dc32b
             )
 
         InMobiSdk.getToken(extras = extras, keywords = null)?.let { token ->
             PartnerLogController.log(BIDDER_INFO_FETCH_SUCCEEDED)
-<<<<<<< HEAD
             return Result.success(mapOf("token" to token))
         } ?: run {
             PartnerLogController.log(PartnerLogController.PartnerAdapterEvents.BIDDER_INFO_FETCH_FAILED)
             return Result.success(emptyMap())
-=======
-            return mapOf("token" to token)
-        } ?: run {
-            PartnerLogController.log(BIDDER_INFO_FETCH_FAILED)
-            return emptyMap()
->>>>>>> 2d4dc32b
         }
     }
 
@@ -314,12 +272,14 @@
                     loadBannerAd(context, request, partnerAdListener)
                 }
             }
+
             PartnerAdFormats.INTERSTITIAL, PartnerAdFormats.REWARDED ->
                 loadFullScreenAd(
                     context,
                     request,
                     partnerAdListener,
                 )
+
             else -> {
                 PartnerLogController.log(LOAD_FAILED)
                 Result.failure(ChartboostMediationAdException(ChartboostMediationError.LoadError.UnsupportedAdFormat))
@@ -347,6 +307,7 @@
                 PartnerLogController.log(SHOW_SUCCEEDED)
                 Result.success(partnerAd)
             }
+
             PartnerAdFormats.INTERSTITIAL, PartnerAdFormats.REWARDED -> {
                 (partnerAd.ad as? InMobiInterstitial)?.let { ad ->
                     if (ad.isReady()) {
@@ -359,7 +320,10 @@
                                         it.resume(result)
                                     }
                                 } ?: run {
-                                    PartnerLogController.log(SHOW_FAILED, "Unable to resume continuation once. Continuation is null.")
+                                    PartnerLogController.log(
+                                        SHOW_FAILED,
+                                        "Unable to resume continuation once. Continuation is null."
+                                    )
                                 }
                             }
                             onShowSuccess = {
@@ -373,7 +337,11 @@
                                     "Placement: ${partnerAd.request.partnerPlacement}",
                                 )
                                 resumeOnce(
-                                    Result.failure(ChartboostMediationAdException(ChartboostMediationError.ShowError.Unknown)),
+                                    Result.failure(
+                                        ChartboostMediationAdException(
+                                            ChartboostMediationError.ShowError.Unknown
+                                        )
+                                    ),
                                 )
                             }
                             ad.show()
@@ -387,6 +355,7 @@
                     Result.failure(ChartboostMediationAdException(ChartboostMediationError.ShowError.AdNotFound))
                 }
             }
+
             else -> {
                 PartnerLogController.log(SHOW_FAILED)
                 Result.failure(ChartboostMediationAdException(ChartboostMediationError.ShowError.UnsupportedAdFormat))
@@ -496,7 +465,11 @@
                     // We will check for the banner size and return a failure if the sizes are either 0.
                     if ((size.width == 0) or (size.height == 0)) {
                         PartnerLogController.log(LOAD_FAILED)
-                        return Result.failure(ChartboostMediationAdException(ChartboostMediationError.LoadError.InvalidBannerSize))
+                        return Result.failure(
+                            ChartboostMediationAdException(
+                                ChartboostMediationError.LoadError.InvalidBannerSize
+                            )
+                        )
                     }
 
                     return suspendCancellableCoroutine { continuation ->
@@ -576,7 +549,15 @@
                 status: InMobiAdRequestStatus,
             ) {
                 PartnerLogController.log(LOAD_FAILED, status.message ?: "")
-                resumeOnce(Result.failure(ChartboostMediationAdException(getChartboostMediationError(status.statusCode))))
+                resumeOnce(
+                    Result.failure(
+                        ChartboostMediationAdException(
+                            getChartboostMediationError(
+                                status.statusCode
+                            )
+                        )
+                    )
+                )
             }
 
             override fun onAdDisplayed(ad: InMobiBanner) {}
@@ -671,13 +652,7 @@
             Result.success(partnerAd)
         } ?: run {
             PartnerLogController.log(INVALIDATE_FAILED, "Ad is null.")
-<<<<<<< HEAD
             Result.failure(ChartboostMediationAdException(ChartboostMediationError.InvalidateError.AdNotFound))
-        }
-    }
-
-=======
-            Result.failure(ChartboostMediationAdException(ChartboostMediationError.CM_INVALIDATE_FAILURE_AD_NOT_FOUND))
         }
     }
 
@@ -688,7 +663,6 @@
      * @param request A [PartnerAdLoadRequest] object containing the request.
      * @param listener A [PartnerAdListener] to be notified of ad events.
      */
->>>>>>> 2d4dc32b
     private class InterstitialAdListener(
         private val continuationRef: WeakReference<CancellableContinuation<Result<PartnerAd>>>,
         private val request: PartnerAdLoadRequest,
@@ -700,7 +674,10 @@
                     it.resume(result)
                 }
             } ?: run {
-                PartnerLogController.log(LOAD_FAILED, "Unable to resume continuation. Continuation is null.")
+                PartnerLogController.log(
+                    LOAD_FAILED,
+                    "Unable to resume continuation. Continuation is null."
+                )
             }
         }
 
